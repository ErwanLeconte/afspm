--- conflicted
+++ resolved
@@ -116,19 +116,14 @@
 
         expanded_dict = expand_variables_in_dict(config_dict)
         filtered_dict = _filter_requested_components(expanded_dict,
-<<<<<<< HEAD
                                                      components_to_spawn,
                                                      components_not_to_spawn)
-        monitor = AfspmComponentsMonitor(filtered_dict,
-                                         **expanded_dict[MONITOR_KEY])
-=======
-                                                     components_to_spawn)
+
         if MONITOR_KEY in expanded_dict:
             monitor = AfspmComponentsMonitor(filtered_dict,
                                              **expanded_dict[MONITOR_KEY])
         else:
             monitor = AfspmComponentsMonitor(filtered_dict)
->>>>>>> e736a547
 
     if monitor:
         monitor.run()
